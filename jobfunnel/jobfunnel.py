## Paul McInnis 2018
## writes pickles to master list path and applies search filters

import pickle
import json
import logging
import os
import sys
import csv
from datetime import date
from typing import Dict
from .tools.filters import tfidf_filter

# setting job status to these words removes them from masterlist + adds to blacklist
REMOVE_STATUSES = ['archive', 'archived', 'remove', 'rejected']

# csv header:
MASTERLIST_HEADER = ['status', 'title', 'company', 'location', 'date', 'blurb',
                     'link', 'id']

class JobFunnel(object):
    """class that writes pickles to master list path and applies search filters"""

    def __init__(self, args):
        # paths
        self.master_list_path = args['master_list_path']
        self.filterlist_path = args['filter_list_path']
        self.blacklist = args['black_list']
        self.logfile = args['log_path']
        self.loglevel = args['log_level']
        self.pickles_dir = args['data_path']

        # other inits
        self.filterlist = None
        self.similar_results = args['similar']
        self.bs4_parser = 'lxml'
        self.scrape_data = {}

        # date string for pickle files
        self.date_string = date.today().strftime("%Y-%m-%d")

        # search term configuration data
        self.search_terms = args['search_terms']

        # create data dir
        if not os.path.exists(args['data_path']): os.makedirs(args['data_path'])

    def init_logging(self):
        # initialise logging to file
        self.logger = logging.getLogger()
        self.logger.setLevel(self.loglevel)
        logging.basicConfig(filename=self.logfile, level=self.loglevel)
        logging.getLogger().addHandler(logging.StreamHandler())
<<<<<<< HEAD
        self.logger.info(f'jobfunnel initialized at {self.date_string}')
=======
        self.logger.info('jobfunnel initialized at {}'.format(self.date_string))
>>>>>>> 6528888c

    def scrape(self):
        """ to be implemented by child classes"""
        raise NotImplementedError()

    def load_pickle(self, args):
        # try to load today's pickle from set var first:
<<<<<<< HEAD
        pickle_filepath = os.path.join(args['data_path'], f'jobs_{self.date_string}.pkl')
=======
        pickle_filepath = os.path.join(args['data_path'], 'scraped',
            'jobs_{0}.pkl'.format(self.date_string))
>>>>>>> 6528888c
        try:
            self.scrape_data = pickle.load(open(pickle_filepath, 'rb'))
        except FileNotFoundError as e:
            logging.error(f'{pickle_filepath} not found! Have you scraped any jobs today?')
            raise e

    def dump_pickle(self):
        """ dump a pickle of the daily scrape dict"""
        pickle_name = f'jobs_{self.date_string}.pkl'
        pickle.dump(self.scrape_data,
                    open(os.path.join(self.pickles_dir, pickle_name), 'wb'))

    def read_csv(self, path, key_by_id=True):
        ## reads csv passed in as path
        with open(path, 'r') as csvfile:
            reader = csv.DictReader(csvfile)
            if key_by_id:
                return dict([(j['id'] , j) for j in reader])
            else:
                return [row for row in reader]

    def write_csv(self, data, path, fieldnames=MASTERLIST_HEADER):
        ## writes data [dict(),..] to a csv at path
        with open(path, 'w', encoding='utf8') as csvfile:
            writer = csv.DictWriter(csvfile, fieldnames=fieldnames)
            writer.writeheader()
            for row in data:
                writer.writerow(data[row])

    def remove_jobs_in_filterlist(self, data: Dict[str, dict]):
        ## load the filter-list if it exists, apply it to remove scraped jobs
        if data == {}:
            raise ValueError("no scraped job data to filter")

        if os.path.isfile(self.filterlist_path):
            self.filterlist = json.load(open(self.filterlist_path, 'r'))
            n_filtered = 0
            for jobid in self.filterlist:
                if jobid in data:
                    data.pop(jobid)
                    n_filtered += 1
            logging.info(f'removed {n_filtered} jobs present in filter-list'
                         ' from master-list')
        else:
            self.logger.warning(
                f'no jobs filtered, missing {self.filterlist_path}')

    def remove_blacklisted_companies(self, data: Dict[str, dict]):
        ## remove blacklisted companies from the scraped data
        # @TODO allow people to add companies to this via 'blacklist' status
        blacklist_ids = []
        for job_id, job_data in data.items():
            if job_data['company'] in self.blacklist:
                blacklist_ids.append(job_id)
        logging.info(
            f'removed {len(blacklist_ids)} jobs in black-list from master-list')
        for job_id in blacklist_ids:
            data.pop(job_id)

    def update_filterjson(self):
        ## parse master .csv file into an update for the filter-list .json file
        if os.path.isfile(self.master_list_path):
            # load existing filtered jobs, if any
            if os.path.isfile(self.filterlist_path):
                filtered_jobs = json.load(open(self.filterlist_path,'r'))
            else:
                filtered_jobs = {}

            # add jobs from csv that need to be filtered away, if any
            for job in self.read_csv(self.master_list_path, key_by_id=False):
                if job['status'] in REMOVE_STATUSES:
                    if job['id'] not in filtered_jobs:
                        logging.info('added {} to {}'.format(
                            job['id'], self.filterlist_path))
                    filtered_jobs[job['id']] = job

            # write out the complete list with any additions from the masterlist
            with open(self.filterlist_path, 'w', encoding='utf8') as outfile:
                outfile.write(
                    json.dumps(
                        filtered_jobs,
                        indent=4,
                        sort_keys=True,
                        separators=(',', ': '),
                        ensure_ascii=False))

            # update class attribute
            self.filterlist = filtered_jobs
        else:
            logging.warning("no master-list, filter-list was not updated")

    def update_masterlist(self):
        ## use the scraped job listings to update the master spreadsheet
        if self.scrape_data == {}:
            raise ValueError("No scraped jobs, cannot update masterlist")

        # filter out scraped jobs we have rejected, archived or blacklisted
        self.remove_jobs_in_filterlist(self.scrape_data)
        self.remove_blacklisted_companies(self.scrape_data)

        # load and update existing masterlist
        try:
            # open master list if it exists & init updated master-list
            masterlist = self.read_csv(self.master_list_path)

            # update masterlist to remove filtered/blacklisted jobs
            self.remove_jobs_in_filterlist(masterlist)
            self.remove_blacklisted_companies(masterlist)

            # update masterslist to contain only new (unqiue) listings
            tfidf_filter(self.scrape_data, masterlist)
            masterlist.update(self.scrape_data)

            # save
            self.write_csv(data=masterlist, path=self.master_list_path)

        except FileNotFoundError:
            # dump the results into the data folder as the master-list
            self.write_csv(data=self.scrape_data, path=self.master_list_path)
            logging.info(
                f'no masterlist detected, added {len(self.scrape_data.keys())}'
                f' jobs to {self.master_list_path}')<|MERGE_RESOLUTION|>--- conflicted
+++ resolved
@@ -51,11 +51,7 @@
         self.logger.setLevel(self.loglevel)
         logging.basicConfig(filename=self.logfile, level=self.loglevel)
         logging.getLogger().addHandler(logging.StreamHandler())
-<<<<<<< HEAD
         self.logger.info(f'jobfunnel initialized at {self.date_string}')
-=======
-        self.logger.info('jobfunnel initialized at {}'.format(self.date_string))
->>>>>>> 6528888c
 
     def scrape(self):
         """ to be implemented by child classes"""
@@ -63,12 +59,7 @@
 
     def load_pickle(self, args):
         # try to load today's pickle from set var first:
-<<<<<<< HEAD
         pickle_filepath = os.path.join(args['data_path'], f'jobs_{self.date_string}.pkl')
-=======
-        pickle_filepath = os.path.join(args['data_path'], 'scraped',
-            'jobs_{0}.pkl'.format(self.date_string))
->>>>>>> 6528888c
         try:
             self.scrape_data = pickle.load(open(pickle_filepath, 'rb'))
         except FileNotFoundError as e:
